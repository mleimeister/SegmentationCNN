--- conflicted
+++ resolved
@@ -84,12 +84,10 @@
         except:
             breakpoint()
 
-<<<<<<< HEAD
     beat_melspec = np.column_stack((beat_melspec, mel_spec[:, beat_frames.shape[0]]))
-=======
+
     np.save(computed_mls_file, beat_melspec)
 
->>>>>>> 73726a2b
     return beat_melspec
 
 
