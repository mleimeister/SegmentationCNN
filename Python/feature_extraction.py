--- conflicted
+++ resolved
@@ -78,16 +78,8 @@
     beat_melspec = np.max(mel_spec[:, beat_frames[0]:beat_frames[1]], axis=1)
 
     for k in range(1, beat_frames.shape[0]-1):
-<<<<<<< HEAD
-        try:
-            beat_melspec = np.column_stack((beat_melspec,
-                                            np.max(mel_spec[:, beat_frames[k]:beat_frames[k+1]], axis=1)))
-        except:
-            breakpoint()
-=======
         beat_melspec = np.column_stack((beat_melspec,
             np.max(mel_spec[:, beat_frames[k]:beat_frames[k+1]], axis=1)))
->>>>>>> ae77fc33
 
     beat_melspec = np.column_stack((beat_melspec, mel_spec[:, beat_frames.shape[0]]))
 
@@ -132,10 +124,6 @@
 
         for i, f in enumerate(audio_files):
             beat_mls, beat_times = async_res[i].get()
-<<<<<<< HEAD
-            #beat_mls, beat_times = compute_features(logger, f, i , audio_files)
-=======
->>>>>>> ae77fc33
             label_vec = np.zeros(beat_mls.shape[1],)
             segment_times = get_segment_times(f, paths.annotations_path)
 
