--- conflicted
+++ resolved
@@ -20,10 +20,8 @@
 import random
 import pickle
 import paths
-<<<<<<< HEAD
+
 import multiprocessing, logging
-=======
->>>>>>> a2db5e00
 
 from utils import *
 import scipy
@@ -52,7 +50,6 @@
     :return: beat Mel spectrogram (mel_bands x frames)
     """
 
-<<<<<<< HEAD
     computed_mls_file = paths.get_mls_path(filename)
 
     if os.path.exists(computed_mls_file):
@@ -65,9 +62,6 @@
         path = os.path.join(paths.audio_path, filename)
 
     y, sr = librosa.load(path, sr=22050, mono=True)
-=======
-    y, sr = librosa.load(os.path.join(paths.audio_path, filename), sr=22050, mono=True)
->>>>>>> a2db5e00
 
     spec = np.abs(librosa.stft(y=y, n_fft=fft_size, hop_length=hop_size, win_length=fft_size,
                                window=scipy.signal.hamming))
