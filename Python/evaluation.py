--- conflicted
+++ resolved
@@ -70,10 +70,6 @@
 def get_sort_key(item):
     return item[1]
 
-<<<<<<< HEAD
-
-=======
->>>>>>> f1115a7c
 def run_eval(f_measure_thresh):
     f_measures = []
     precisions = []
@@ -93,15 +89,11 @@
         preds_track = np.squeeze(np.asarray(preds[test_idx == i]))
 
         # post processing
-<<<<<<< HEAD
-        preds_track = post_processing(preds_track, beat_numbers, emphasize_downbeat=False)
-=======
         preds_track = post_processing(preds_track)
 
         # insert a zero value at the beginning of the predictions to help the peak-finding algorithm
         # identify the first beat of a track
 
->>>>>>> f1115a7c
         peds_track = np.insert(preds_track, 0, 0)
         peak_loc = peakutils.indexes(preds_track, min_dist=8, thres=0.1) - 1
         pred_times = beat_times[peak_loc]
@@ -113,38 +105,11 @@
         precisions.append(p)
         recalls.append(r)
 
-<<<<<<< HEAD
-        #print("{} f-Measure: {}, precision: {}, recall: {}".format(f, f_score, p, r))
-
-=======
->>>>>>> f1115a7c
     mean_f = np.mean(np.asarray(f_measures))
     mean_p = np.mean(np.asarray(precisions))
     mean_r = np.mean(np.asarray(recalls))
 
     print("mean f-Measure for {}: {}, precision: {}, recall: {}".format(f_measure_thresh, mean_f, mean_p, mean_r))
-<<<<<<< HEAD
-
-    combined_tracks = list(zip(test_files, f_measures, precisions, recalls))
-    sorted_tracks = sorted(combined_tracks, key=get_sort_key)
-    print("worst:")
-    for x in range(3):
-        track = sorted_tracks[x]
-        print("{:<20}{:4.2}\t{:4.2}\t{:4.2}".format(*track))
-
-    print("best:")
-    for x in range(1,4):
-        track = sorted_tracks[-x]
-        print("{:<20}{:4.2}\t{:4.2}\t{:4.2}".format(*track))
-
-
-
-
-if __name__ == "__main__":
-    run_eval(0.5)
-    run_eval(3.0)
-=======
-
     return list(zip(test_files, f_measures, precisions, recalls))
 
 def get_sort_key(item):
@@ -162,4 +127,3 @@
     print("{:<20}{:4}\t{:4}\t{:4}\t{:4}\t{:4}\t{:4}".format("filename", "f0.5", "p0.5", "r0.5", "f3", "p3", "r3"))
     for track in sorted_tracks:
         print("{:<20}{:4.2}\t{:4.2}\t{:4.2}\t{:4.2}\t{:4.2}\t{:4.2}".format(*track))
->>>>>>> f1115a7c
